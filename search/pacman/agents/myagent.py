--- conflicted
+++ resolved
@@ -16,13 +16,9 @@
 
 
 class MyAgent(PacManControllerBase):
-<<<<<<< HEAD
-    def __init__(self, human: bool = False, seed: int = 0, verbose: bool = False) -> None:
-=======
     def __init__(
         self, human: bool = False, seed: int = 0, verbose: bool = False
     ) -> None:
->>>>>>> 4ac77743
         super().__init__(human, seed, verbose)
 
         # You can initialize your own class variables here.
